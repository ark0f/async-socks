//! An `async`/`.await` [SOCKS5] implementation.
//!
//! [SOCKS5]: https://tools.ietf.org/html/rfc1928

#![deny(missing_debug_implementations)]

use async_trait::async_trait;
use std::{
    fmt::Debug,
    io::Cursor,
    net::{IpAddr, Ipv4Addr, Ipv6Addr, SocketAddr, SocketAddrV4, SocketAddrV6},
    string::FromUtf8Error,
};
use tokio::{
    io,
    io::{AsyncReadExt, AsyncWriteExt},
    net::UdpSocket,
};

// Error and Result
// *****************************************************************************

/// The library's error type.
#[derive(Debug, thiserror::Error)]
pub enum Error {
    #[error("{0}")]
    Io(
        #[from]
        #[source]
        io::Error,
    ),
    #[error("{0}")]
    FromUtf8(
        #[from]
        #[source]
        FromUtf8Error,
    ),
    #[error("Invalid SOCKS version: {0:x}")]
    InvalidVersion(u8),
    #[error("Invalid command: {0:x}")]
    InvalidCommand(u8),
    #[error("Invalid address type: {0:x}")]
    InvalidAtyp(u8),
    #[error("Invalid reserved bytes: {0:x}")]
    InvalidReserved(u8),
    #[error("Invalid authentication status: {0:x}")]
    InvalidAuthStatus(u8),
    #[error("Invalid authentication version of subnegotiation: {0:x}")]
    InvalidAuthSubnegotiation(u8),
    #[error("Invalid fragment id: {0:x}")]
    InvalidFragmentId(u8),
    #[error("Invalid authentication method: {0:?}")]
    InvalidAuthMethod(AuthMethod),
    #[error("SOCKS version is 4 when 5 is expected")]
    WrongVersion,
    #[error("No acceptable methods")]
    NoAcceptableMethods,
    #[error("Unsuccessful reply: {0:?}")]
    Response(UnsuccessfulReply),
    #[error("{0:?} length is more than 255 bytes")]
    TooLongString(StringKind),
}

/// Required to mark which string is too long.
/// See [`Error::TooLongString`].
///
/// [`Error::TooLongString`]: enum.Error.html#variant.TooLongString
#[derive(Debug, Eq, PartialEq, Copy, Clone, Hash)]
pub enum StringKind {
    Domain,
    Username,
    Password,
}

/// The library's `Result` type alias.
pub type Result<T, E = Error> = std::result::Result<T, E>;

// Utilities
// *****************************************************************************

#[async_trait]
trait ReadExt: AsyncReadExt + Unpin {
    async fn read_version(&mut self) -> Result<()> {
        let value = self.read_u8().await?;

        match value {
            0x04 => Err(Error::WrongVersion),
            0x05 => Ok(()),
            _ => Err(Error::InvalidVersion(value)),
        }
    }

    async fn read_method(&mut self) -> Result<AuthMethod> {
        let value = self.read_u8().await?;

        let method = match value {
            0x00 => AuthMethod::None,
            0x01 => AuthMethod::GssApi,
            0x02 => AuthMethod::UsernamePassword,
            0x03..=0x7f => AuthMethod::IanaReserved(value),
            0x80..=0xfe => AuthMethod::Private(value),
            0xff => return Err(Error::NoAcceptableMethods),
        };

        Ok(method)
    }

    async fn read_command(&mut self) -> Result<Command> {
        let value = self.read_u8().await?;

        let command = match value {
            0x01 => Command::Connect,
            0x02 => Command::Bind,
            0x03 => Command::UdpAssociate,
            _ => return Err(Error::InvalidCommand(value)),
        };

        Ok(command)
    }

    async fn read_atyp(&mut self) -> Result<Atyp> {
        let value = self.read_u8().await?;
        let atyp = match value {
            0x01 => Atyp::V4,
            0x03 => Atyp::Domain,
            0x04 => Atyp::V6,
            _ => return Err(Error::InvalidAtyp(value)),
        };
        Ok(atyp)
    }

    async fn read_reserved(&mut self) -> Result<()> {
        let value = self.read_u8().await?;

        match value {
            0x00 => Ok(()),
            _ => Err(Error::InvalidReserved(value)),
        }
    }

    async fn read_fragment_id(&mut self) -> Result<()> {
        let value = self.read_u8().await?;

        if value == 0x00 {
            Ok(())
        } else {
            Err(Error::InvalidFragmentId(value))
        }
    }

    async fn read_reply(&mut self) -> Result<()> {
        let value = self.read_u8().await?;

        let reply = match value {
            0x00 => return Ok(()),
            0x01 => UnsuccessfulReply::GeneralFailure,
            0x02 => UnsuccessfulReply::ConnectionNotAllowedByRules,
            0x03 => UnsuccessfulReply::NetworkUnreachable,
            0x04 => UnsuccessfulReply::HostUnreachable,
            0x05 => UnsuccessfulReply::ConnectionRefused,
            0x06 => UnsuccessfulReply::TtlExpired,
            0x07 => UnsuccessfulReply::CommandNotSupported,
            0x08 => UnsuccessfulReply::AddressTypeNotSupported,
            _ => UnsuccessfulReply::Unassigned(value),
        };

        Err(Error::Response(reply))
    }

    async fn read_target_addr(&mut self) -> Result<AddrKind> {
        let atyp: Atyp = self.read_atyp().await?;

        let addr = match atyp {
            Atyp::V4 => {
                let mut ip = [0; 4];
                self.read_exact(&mut ip).await?;
                let port = self.read_u16().await?;
                AddrKind::Ip(SocketAddr::V4(SocketAddrV4::new(Ipv4Addr::from(ip), port)))
            }
            Atyp::V6 => {
                let mut ip = [0; 16];
                self.read_exact(&mut ip).await?;
                let port = self.read_u16().await?;
                AddrKind::Ip(SocketAddr::V6(SocketAddrV6::new(
                    Ipv6Addr::from(ip),
                    port,
                    0,
                    0,
                )))
            }
            Atyp::Domain => {
                let str = self.read_string().await?;
                let port = self.read_u16().await?;
                AddrKind::Domain(str, port)
            }
        };

        Ok(addr)
    }

    async fn read_string(&mut self) -> Result<String> {
        let len = self.read_u8().await?;
        let mut str = Vec::with_capacity(len as usize);
        self.read_exact(&mut str).await?;
        let str = String::from_utf8(str)?;
        Ok(str)
    }

    async fn read_auth_version(&mut self) -> Result<()> {
        let value = self.read_u8().await?;

        if value != 0x01 {
            return Err(Error::InvalidAuthSubnegotiation(value));
        }

        Ok(())
    }

    async fn read_auth_status(&mut self) -> Result<()> {
        let value = self.read_u8().await?;

        if value != 0x00 {
            return Err(Error::InvalidAuthStatus(value));
        }

        Ok(())
    }

    async fn read_selection_msg(&mut self) -> Result<AuthMethod> {
        self.read_version().await?;
        self.read_method().await
    }

    async fn read_final(&mut self) -> Result<AddrKind> {
        self.read_version().await?;
        self.read_reply().await?;
        self.read_reserved().await?;
        let addr = self.read_target_addr().await?;
        Ok(addr)
    }
}

#[async_trait]
impl<T: AsyncReadExt + Unpin> ReadExt for T {}

#[async_trait]
trait WriteExt: AsyncWriteExt + Unpin {
    async fn write_version(&mut self) -> Result<()> {
        self.write_u8(0x05).await?;
        Ok(())
    }

    async fn write_method(&mut self, method: AuthMethod) -> Result<()> {
        let value = match method {
            AuthMethod::None => 0x00,
            AuthMethod::GssApi => 0x01,
            AuthMethod::UsernamePassword => 0x02,
            AuthMethod::IanaReserved(value) => value,
            AuthMethod::Private(value) => value,
        };
        self.write_u8(value).await?;
        Ok(())
    }

    async fn write_command(&mut self, command: Command) -> Result<()> {
        self.write_u8(command as u8).await?;
        Ok(())
    }

    async fn write_atyp(&mut self, atyp: Atyp) -> Result<()> {
        self.write_u8(atyp as u8).await?;
        Ok(())
    }

    async fn write_reserved(&mut self) -> Result<()> {
        self.write_u8(0x00).await?;
        Ok(())
    }

    async fn write_fragment_id(&mut self) -> Result<()> {
        self.write_u8(0x00).await?;
        Ok(())
    }

    async fn write_target_addr(&mut self, target_addr: &AddrKind) -> Result<()> {
        match target_addr {
            AddrKind::Ip(SocketAddr::V4(addr)) => {
                self.write_atyp(Atyp::V4).await?;
                self.write_all(&addr.ip().octets()).await?;
                self.write_u16(addr.port()).await?;
            }
            AddrKind::Ip(SocketAddr::V6(addr)) => {
                self.write_atyp(Atyp::V6).await?;
                self.write_all(&addr.ip().octets()).await?;
                self.write_u16(addr.port()).await?;
            }
            AddrKind::Domain(domain, port) => {
                self.write_atyp(Atyp::Domain).await?;
                self.write_string(&domain, StringKind::Domain).await?;
                self.write_u16(*port).await?;
            }
        }
        Ok(())
    }

    async fn write_string(&mut self, string: &str, kind: StringKind) -> Result<()> {
        let bytes = string.as_bytes();
        if bytes.len() > 255 {
            return Err(Error::TooLongString(kind));
        }
        self.write_u8(bytes.len() as u8).await?;
        self.write_all(bytes).await?;
        Ok(())
    }

    async fn write_auth_version(&mut self) -> Result<()> {
        self.write_u8(0x01).await?;
        Ok(())
    }

    async fn write_methods(&mut self, methods: &[AuthMethod]) -> Result<()> {
<<<<<<< HEAD
        // self.write_u8(methods.len() as u8).await?;
        // for method in methods {
        //     self.write_method(*method).await?;
        // }
        self.write_u8(0100).await?;
=======
        slef.write_u8(0100).await?;
>>>>>>> e1aa7881
        Ok(())
    }

    async fn write_selection_msg(&mut self, methods: &[AuthMethod]) -> Result<()> {
        self.write_version().await?;
        self.write_methods(&methods).await?;
        self.flush().await?;
        Ok(())
    }

    async fn write_final(&mut self, command: Command, addr: &AddrKind) -> Result<()> {
        self.write_version().await?;
        self.write_command(command).await?;
        self.write_reserved().await?;
        self.write_target_addr(addr).await?;
        self.flush().await?;
        Ok(())
    }
}

#[async_trait]
impl<T: AsyncWriteExt + Unpin> WriteExt for T {}

async fn username_password_auth<S>(stream: &mut S, auth: Auth) -> Result<()>
where
    S: WriteExt + ReadExt + Send,
{
    stream.write_auth_version().await?;
    stream
        .write_string(&auth.username, StringKind::Username)
        .await?;
    stream
        .write_string(&auth.password, StringKind::Password)
        .await?;
    stream.flush().await?;

    stream.read_auth_version().await?;
    stream.read_auth_status().await
}

async fn init<S, A>(
    stream: &mut S,
    command: Command,
    addr: A,
    auth: Option<Auth>,
) -> Result<AddrKind>
where
    S: WriteExt + ReadExt + Send,
    A: Into<AddrKind>,
{
    let addr: AddrKind = addr.into();

    let mut methods = Vec::with_capacity(2);
    methods.push(AuthMethod::None);
    if auth.is_some() {
        methods.push(AuthMethod::UsernamePassword);
    }
    stream.write_selection_msg(&methods).await?;

    let method: AuthMethod = stream.read_selection_msg().await?;
    match method {
        AuthMethod::None => {}
        // FIXME: until if let in match is stabilized
        AuthMethod::UsernamePassword if auth.is_some() => {
            username_password_auth(stream, auth.unwrap()).await?;
        }
        _ => return Err(Error::InvalidAuthMethod(method)),
    }

    stream.write_final(command, &addr).await?;
    stream.read_final().await?;
    Ok(addr)
}

// Types
// *****************************************************************************

/// Required for a username + password authentication.
#[derive(Debug, Eq, PartialEq, Clone, Hash)]
pub struct Auth {
    pub username: String,
    pub password: String,
}

impl Auth {
    /// Constructs `Auth` with the specified username and a password.
    pub fn new<U, P>(username: U, password: P) -> Self
    where
        U: Into<String>,
        P: Into<String>,
    {
        Self {
            username: username.into(),
            password: password.into(),
        }
    }
}

/// A proxy authentication method.
#[derive(Debug, Eq, PartialEq, Copy, Clone, Hash)]
pub enum AuthMethod {
    /// No authentication required.
    None,
    /// GSS API.
    GssApi,
    /// A username + password authentication.
    UsernamePassword,
    /// IANA reserved.
    IanaReserved(u8),
    /// A private authentication method.
    Private(u8),
}

enum Command {
    Connect = 0x01,
    Bind = 0x02,
    UdpAssociate = 0x03,
}

enum Atyp {
    V4 = 0x01,
    Domain = 0x03,
    V6 = 0x4,
}

/// An unsuccessful reply from a proxy server.
#[derive(Debug, Eq, PartialEq, Copy, Clone, Hash)]
pub enum UnsuccessfulReply {
    GeneralFailure,
    ConnectionNotAllowedByRules,
    NetworkUnreachable,
    HostUnreachable,
    ConnectionRefused,
    TtlExpired,
    CommandNotSupported,
    AddressTypeNotSupported,
    Unassigned(u8),
}

/// Either [`SocketAddr`] or a domain and a port.
///
/// [`SocketAddr`]: https://doc.rust-lang.org/std/net/enum.SocketAddr.html
#[derive(Debug, Eq, PartialEq, Clone, Hash)]
pub enum AddrKind {
    Ip(SocketAddr),
    Domain(String, u16),
}

impl AddrKind {
    const MAX_SIZE: usize = 1 // atyp
        + 1 // domain len
        + 255 // domain
        + 2; // port

    // FIXME: until ToSocketAddrs is allowed to implement
    fn to_socket_addr(&self) -> String {
        match self {
            AddrKind::Ip(addr) => addr.to_string(),
            AddrKind::Domain(domain, port) => format!("{}:{}", domain, port),
        }
    }

    fn size(&self) -> usize {
        1 + // atyp
            2 + // port
            match self {
                AddrKind::Ip(SocketAddr::V4(_)) => 4,
                AddrKind::Ip(SocketAddr::V6(_)) => 16,
                AddrKind::Domain(domain, _) =>
                    1 // string len
                        + domain.len(),
            }
    }
}

impl From<(IpAddr, u16)> for AddrKind {
    fn from(value: (IpAddr, u16)) -> Self {
        Self::Ip(value.into())
    }
}

impl From<(Ipv4Addr, u16)> for AddrKind {
    fn from(value: (Ipv4Addr, u16)) -> Self {
        Self::Ip(value.into())
    }
}

impl From<(Ipv6Addr, u16)> for AddrKind {
    fn from(value: (Ipv6Addr, u16)) -> Self {
        Self::Ip(value.into())
    }
}

impl From<(String, u16)> for AddrKind {
    fn from((domain, port): (String, u16)) -> Self {
        Self::Domain(domain, port)
    }
}

impl From<(&'_ str, u16)> for AddrKind {
    fn from((domain, port): (&'_ str, u16)) -> Self {
        Self::Domain(domain.to_owned(), port)
    }
}

impl From<SocketAddr> for AddrKind {
    fn from(value: SocketAddr) -> Self {
        Self::Ip(value)
    }
}

impl From<SocketAddrV4> for AddrKind {
    fn from(value: SocketAddrV4) -> Self {
        Self::Ip(value.into())
    }
}

impl From<SocketAddrV6> for AddrKind {
    fn from(value: SocketAddrV6) -> Self {
        Self::Ip(value.into())
    }
}

// Public API
// *****************************************************************************

/// Proxifies a TCP connection. Performs the [`CONNECT`] command under the hood.
///
/// [`CONNECT`]: https://tools.ietf.org/html/rfc1928#page-6
///
/// ```no_run
/// # use async_socks5::Result;
/// # #[tokio::main(flavor = "current_thread")]
/// # async fn main() -> Result<()> {
/// use async_socks5::connect;
/// use tokio::{io::BufStream, net::TcpStream};
///
/// let stream = TcpStream::connect("my-proxy-server.com:54321").await?;
/// let mut stream = BufStream::new(stream);
/// connect(&mut stream, ("google.com", 80), None).await?;
///
/// # Ok(())
/// # }
/// ```
pub async fn connect<S, A>(socket: &mut S, addr: A, auth: Option<Auth>) -> Result<AddrKind>
where
    S: AsyncWriteExt + AsyncReadExt + Send + Unpin,
    A: Into<AddrKind>,
{
    init(socket, Command::Connect, addr, auth).await
}

/// A listener that accepts TCP connections through a proxy.
///
/// ```no_run
/// # use async_socks5::Result;
/// # #[tokio::main(flavor = "current_thread")]
/// # async fn main() -> Result<()> {
/// use async_socks5::SocksListener;
/// use tokio::{io::BufStream, net::TcpStream};
///
/// let stream = TcpStream::connect("my-proxy-server.com:54321").await?;
/// let mut stream = BufStream::new(stream);
/// let (stream, addr) = SocksListener::bind(stream, ("ftp-server.org", 21), None)
///     .await?
///     .accept()
///     .await?;
///
/// # Ok(())
/// # }
/// ```
#[derive(Debug)]
pub struct SocksListener<S> {
    stream: S,
    proxy_addr: AddrKind,
}

impl<S> SocksListener<S>
where
    S: AsyncWriteExt + AsyncReadExt + Send + Unpin,
{
    /// Creates `SocksListener`. Performs the [`BIND`] command under the hood.
    ///
    /// [`BIND`]: https://tools.ietf.org/html/rfc1928#page-6
    pub async fn bind<A>(mut stream: S, addr: A, auth: Option<Auth>) -> Result<Self>
    where
        A: Into<AddrKind>,
    {
        let addr = init(&mut stream, Command::Bind, addr, auth).await?;
        Ok(Self {
            stream,
            proxy_addr: addr,
        })
    }

    pub fn proxy_addr(&self) -> &AddrKind {
        &self.proxy_addr
    }

    pub async fn accept(mut self) -> Result<(S, AddrKind)> {
        let addr = self.stream.read_final().await?;
        Ok((self.stream, addr))
    }
}

/// A UDP socket that sends packets through a proxy.
#[derive(Debug)]
pub struct SocksDatagram<S> {
    socket: UdpSocket,
    proxy_addr: AddrKind,
    stream: S,
}

impl<S> SocksDatagram<S>
where
    S: AsyncWriteExt + AsyncReadExt + Send + Unpin,
{
    /// Creates `SocksDatagram`. Performs [`UDP ASSOCIATE`] under the hood.
    ///
    /// [`UDP ASSOCIATE`]: https://tools.ietf.org/html/rfc1928#page-7
    pub async fn associate<A>(
        mut proxy_stream: S,
        socket: UdpSocket,
        auth: Option<Auth>,
        association_addr: Option<A>,
    ) -> Result<Self>
    where
        A: Into<AddrKind>,
    {
        let addr = association_addr
            .map(Into::into)
            .unwrap_or_else(|| AddrKind::Ip(SocketAddr::new(IpAddr::from([0, 0, 0, 0]), 0)));
        let proxy_addr = init(&mut proxy_stream, Command::UdpAssociate, addr, auth).await?;
        socket.connect(proxy_addr.to_socket_addr()).await?;
        Ok(Self {
            socket,
            proxy_addr,
            stream: proxy_stream,
        })
    }

    pub fn proxy_addr(&self) -> &AddrKind {
        &self.proxy_addr
    }

    pub fn get_ref(&self) -> &UdpSocket {
        &self.socket
    }

    pub fn get_mut(&mut self) -> &mut UdpSocket {
        &mut self.socket
    }

    pub fn into_inner(self) -> (S, UdpSocket) {
        (self.stream, self.socket)
    }

    async fn write_request(buf: &[u8], addr: AddrKind) -> Result<Vec<u8>> {
        let bytes_size = Self::get_buf_size(addr.size(), buf.len());
        let bytes = Vec::with_capacity(bytes_size);

        let mut cursor = Cursor::new(bytes);
        cursor.write_reserved().await?;
        cursor.write_reserved().await?;
        cursor.write_fragment_id().await?;
        cursor.write_target_addr(&addr).await?;
        cursor.write_all(buf).await?;

        let bytes = cursor.into_inner();
        Ok(bytes)
    }

    pub async fn send_to<A>(&self, buf: &[u8], addr: A) -> Result<usize>
    where
        A: Into<AddrKind>,
    {
        let addr: AddrKind = addr.into();
        let bytes = Self::write_request(buf, addr).await?;
        Ok(self.socket.send(&bytes).await?)
    }

    async fn read_response(
        len: usize,
        buf: &mut [u8],
        bytes: &mut [u8],
    ) -> Result<(usize, AddrKind)> {
        let mut cursor = Cursor::new(bytes);
        cursor.read_reserved().await?;
        cursor.read_reserved().await?;
        cursor.read_fragment_id().await?;
        let addr = cursor.read_target_addr().await?;
        let header_len = cursor.position() as usize;
        cursor.read_exact(buf).await?;
        Ok((len - header_len, addr))
    }

    pub async fn recv_from(&self, buf: &mut [u8]) -> Result<(usize, AddrKind)> {
        let bytes_size = Self::get_buf_size(AddrKind::MAX_SIZE, buf.len());
        let mut bytes = vec![0; bytes_size];

        let len = self.socket.recv(&mut bytes).await?;
        let (read, addr) = Self::read_response(len, buf, &mut bytes).await?;
        Ok((read, addr))
    }

    fn get_buf_size(addr_size: usize, buf_len: usize) -> usize {
        2 // reserved
                + 1 // fragment id
                + addr_size
                + buf_len
    }
}

// Tests
// *****************************************************************************

#[cfg(test)]
mod tests {
    use super::*;
    use std::sync::Arc;
    use tokio::{io::BufStream, net::TcpStream};

    const PROXY_ADDR: &str = "127.0.0.1:1080";
    const PROXY_AUTH_ADDR: &str = "127.0.0.1:1081";
    const DATA: &[u8] = b"Hello, world!";

    async fn connect(addr: &str, auth: Option<Auth>) {
        let socket = TcpStream::connect(addr).await.unwrap();
        let mut socket = BufStream::new(socket);
        super::connect(
            &mut socket,
            AddrKind::Domain("google.com".to_string(), 80),
            auth,
        )
        .await
        .unwrap();
    }

    #[tokio::test]
    async fn connect_auth() {
        connect(PROXY_AUTH_ADDR, Some(Auth::new("hyper", "proxy"))).await;
    }

    #[tokio::test]
    async fn connect_no_auth() {
        connect(PROXY_ADDR, None).await;
    }

    #[should_panic = "ConnectionNotAllowedByRules"]
    #[tokio::test]
    async fn connect_no_auth_panic() {
        connect(PROXY_AUTH_ADDR, None).await;
    }

    #[tokio::test]
    async fn bind() {
        let server_addr = AddrKind::Domain("127.0.0.1".to_string(), 80);

        let client = TcpStream::connect(PROXY_ADDR).await.unwrap();
        let client = BufStream::new(client);
        let client = SocksListener::bind(client, server_addr, None)
            .await
            .unwrap();

        let server_addr = client.proxy_addr.to_socket_addr();
        let mut server = TcpStream::connect(&server_addr).await.unwrap();

        let (mut client, _) = client.accept().await.unwrap();

        server.write_all(DATA).await.unwrap();

        let mut buf = [0; DATA.len()];
        client.read_exact(&mut buf).await.unwrap();
        assert_eq!(buf, DATA);
    }

    type TestStream = BufStream<TcpStream>;
    type TestDatagram = SocksDatagram<TestStream>;
    type TestHalves = (Arc<TestDatagram>, Arc<TestDatagram>);

    #[async_trait]
    trait UdpClient {
        async fn send_to<A>(&mut self, buf: &[u8], addr: A) -> Result<usize>
        where
            A: Into<AddrKind> + Send;

        async fn recv_from(&mut self, buf: &mut [u8]) -> Result<(usize, AddrKind)>;
    }

    #[async_trait]
    impl UdpClient for TestDatagram {
        async fn send_to<A>(&mut self, buf: &[u8], addr: A) -> Result<usize, Error>
        where
            A: Into<AddrKind> + Send,
        {
            SocksDatagram::send_to(self, buf, addr).await
        }

        async fn recv_from(&mut self, buf: &mut [u8]) -> Result<(usize, AddrKind), Error> {
            SocksDatagram::recv_from(self, buf).await
        }
    }

    #[async_trait]
    impl UdpClient for TestHalves {
        async fn send_to<A>(&mut self, buf: &[u8], addr: A) -> Result<usize, Error>
        where
            A: Into<AddrKind> + Send,
        {
            self.1.send_to(buf, addr).await
        }

        async fn recv_from(&mut self, buf: &mut [u8]) -> Result<(usize, AddrKind), Error> {
            self.0.recv_from(buf).await
        }
    }

    const CLIENT_ADDR: &str = "127.0.0.1:2345";
    const SERVER_ADDR: &str = "127.0.0.1:23456";

    async fn create_client() -> TestDatagram {
        let proxy = TcpStream::connect(PROXY_ADDR).await.unwrap();
        let proxy = BufStream::new(proxy);
        let client = UdpSocket::bind(CLIENT_ADDR).await.unwrap();
        SocksDatagram::associate(proxy, client, None, None::<SocketAddr>)
            .await
            .unwrap()
    }

    struct UdpTest<C> {
        client: C,
        server: UdpSocket,
        server_addr: AddrKind,
    }

    impl<C: UdpClient> UdpTest<C> {
        async fn test(mut self) {
            let mut buf = vec![0; DATA.len()];
            self.client.send_to(DATA, self.server_addr).await.unwrap();
            let (len, addr) = self.server.recv_from(&mut buf).await.unwrap();
            assert_eq!(len, buf.len());
            assert_eq!(buf.as_slice(), DATA);

            let mut buf = vec![0; DATA.len()];
            self.server.send_to(DATA, addr).await.unwrap();
            let (len, _) = self.client.recv_from(&mut buf).await.unwrap();
            assert_eq!(len, buf.len());
            assert_eq!(buf.as_slice(), DATA);
        }
    }

    impl UdpTest<TestDatagram> {
        async fn datagram() -> Self {
            let client = create_client().await;

            let server_addr: SocketAddr = SERVER_ADDR.parse().unwrap();
            let server = UdpSocket::bind(server_addr).await.unwrap();
            let server_addr = AddrKind::Ip(server_addr);

            Self {
                client,
                server,
                server_addr,
            }
        }
    }

    impl UdpTest<TestHalves> {
        async fn halves() -> Self {
            let this = UdpTest::<TestDatagram>::datagram().await;
            let client = Arc::new(this.client);
            Self {
                client: (client.clone(), client),
                server: this.server,
                server_addr: this.server_addr,
            }
        }
    }

    #[tokio::test]
    async fn udp_associate() {
        UdpTest::datagram().await.test().await
    }

    #[tokio::test]
    async fn udp_datagram_halves() {
        UdpTest::halves().await.test().await
    }
}<|MERGE_RESOLUTION|>--- conflicted
+++ resolved
@@ -99,7 +99,8 @@
             0x02 => AuthMethod::UsernamePassword,
             0x03..=0x7f => AuthMethod::IanaReserved(value),
             0x80..=0xfe => AuthMethod::Private(value),
-            0xff => return Err(Error::NoAcceptableMethods),
+            0xff => AuthMethod::None,
+            _ => AuthMethod::None
         };
 
         Ok(method)
@@ -319,15 +320,7 @@
     }
 
     async fn write_methods(&mut self, methods: &[AuthMethod]) -> Result<()> {
-<<<<<<< HEAD
-        // self.write_u8(methods.len() as u8).await?;
-        // for method in methods {
-        //     self.write_method(*method).await?;
-        // }
-        self.write_u8(0100).await?;
-=======
         slef.write_u8(0100).await?;
->>>>>>> e1aa7881
         Ok(())
     }
 
